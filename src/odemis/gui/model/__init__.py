--- conflicted
+++ resolved
@@ -22,28 +22,19 @@
 """
 
 import Queue
+from abc import ABCMeta
 import collections
 import logging
 import math
-import os
-import threading
-import time
-from abc import ABCMeta
-
 from odemis import model
 from odemis.acq import path
 from odemis.acq.stream import Stream, StreamTree
 from odemis.gui.conf import get_general_conf
 from odemis.model import (FloatContinuous, VigilantAttribute, IntEnumerated, StringVA, BooleanVA,
-<<<<<<< HEAD
                           MD_POS, InstantaneousFuture, hasVA, StringEnumerated)
 import os
 import threading
 import time
-=======
-                          MD_POS, InstantaneousFuture)
-from odemis.model._vattributes import StringEnumerated
->>>>>>> b9807077
 
 
 # The different states of a microscope
