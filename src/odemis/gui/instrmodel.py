--- conflicted
+++ resolved
@@ -358,15 +358,9 @@
 
     def __init__(self, acq_file, metadata=None):
         """
-<<<<<<< HEAD
         acq_file (String or File or None): the full name of the file or 
-         the File that contains the acquisition. If provided (and the file 
+         a File that contains the acquisition. If provided (and the file 
          exists), some fields will be automatically filled in.
-=======
-        acq_file (String or File or None): the full name of the file or  a File
-                object that contains the acquisition. If provided (and the file
-                exists) some fields will be automatically filled in.
->>>>>>> a0333f32
         metadata (dict String -> value): The meta-data as model.MD_*.
         """
         self._acq_file = None
